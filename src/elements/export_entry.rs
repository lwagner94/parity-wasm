use std::io;
use super::{Deserialize, Serialize, Error, VarUint7, VarUint32};

/// Internal reference of the exported entry.
#[derive(Debug, Clone, Copy)]
pub enum Internal {
    /// Function reference.
    Function(u32),
    /// Table reference.
    Table(u32),
    /// Memory reference.
    Memory(u32),
    /// Global reference.
    Global(u32),
}

impl Deserialize for Internal {
    type Error = Error;

    fn deserialize<R: io::Read>(reader: &mut R) -> Result<Self, Self::Error> {
        let kind = VarUint7::deserialize(reader)?;
        match kind.into() {
            0x00 => Ok(Internal::Function(VarUint32::deserialize(reader)?.into())),
            0x01 => Ok(Internal::Table(VarUint32::deserialize(reader)?.into())),
            0x02 => Ok(Internal::Memory(VarUint32::deserialize(reader)?.into())),
            0x03 => Ok(Internal::Global(VarUint32::deserialize(reader)?.into())),
            _ => Err(Error::UnknownInternalKind(kind.into())),
        }
    }    
} 

impl Serialize for Internal {
    type Error = Error;
    
    fn serialize<W: io::Write>(self, writer: &mut W) -> Result<(), Self::Error> {
        let (bt, arg) = match self {
            Internal::Function(arg) => (0x00, arg),
            Internal::Table(arg) => (0x01, arg),
            Internal::Memory(arg) => (0x02, arg),
            Internal::Global(arg) => (0x03, arg),
        };

        VarUint7::from(bt).serialize(writer)?;
        VarUint32::from(arg).serialize(writer)?;

        Ok(())
    }
}

/// Export entry.
#[derive(Debug)] 
pub struct ExportEntry {
    field_str: String,
    internal: Internal,
}

impl ExportEntry {
<<<<<<< HEAD
    /// Create new export entry
    pub fn new(field: String, internal: Internal) -> Self {
        Self {
            field_str: field,
            internal: internal,
        }
    }
=======
    /// New export entry
    pub fn new(field: String, internal: Internal) -> Self {
        ExportEntry {
            field_str: field,
            internal: internal
        }
    }

>>>>>>> 26dd1737
    /// Public name
    pub fn field(&self) -> &str { &self.field_str }

    /// Public name (mutable)
    pub fn field_mut(&mut self) -> &mut str { &mut self.field_str }

    /// Internal reference of the export entry.
    pub fn internal(&self) -> &Internal { &self.internal }

    /// Internal reference of the export entry (mutable).    
    pub fn internal_mut(&mut self) -> &mut Internal { &mut self.internal }
}

impl Deserialize for ExportEntry {
    type Error = Error;

    fn deserialize<R: io::Read>(reader: &mut R) -> Result<Self, Self::Error> {
        let field_str = String::deserialize(reader)?;
        let internal = Internal::deserialize(reader)?;

        Ok(ExportEntry {
            field_str: field_str,
            internal: internal,
        })
    }    
}

impl Serialize for ExportEntry {
    type Error = Error;
    
    fn serialize<W: io::Write>(self, writer: &mut W) -> Result<(), Self::Error> {
        self.field_str.serialize(writer)?;
        self.internal.serialize(writer)?;
        Ok(())
    }
}<|MERGE_RESOLUTION|>--- conflicted
+++ resolved
@@ -55,15 +55,6 @@
 }
 
 impl ExportEntry {
-<<<<<<< HEAD
-    /// Create new export entry
-    pub fn new(field: String, internal: Internal) -> Self {
-        Self {
-            field_str: field,
-            internal: internal,
-        }
-    }
-=======
     /// New export entry
     pub fn new(field: String, internal: Internal) -> Self {
         ExportEntry {
@@ -72,7 +63,6 @@
         }
     }
 
->>>>>>> 26dd1737
     /// Public name
     pub fn field(&self) -> &str { &self.field_str }
 
